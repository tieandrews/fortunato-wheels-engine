--- conflicted
+++ resolved
@@ -67,28 +67,17 @@
   },
   {
    "cell_type": "code",
-<<<<<<< HEAD
    "execution_count": 4,
-=======
-   "execution_count": 25,
->>>>>>> cc97eb15
    "metadata": {},
    "outputs": [
     {
      "data": {
       "text/html": [
        "<style type=\"text/css\">\n",
-<<<<<<< HEAD
        "#T_eea77 th {\n",
        "  text-align: center;\n",
        "}\n",
        "#T_eea77_row0_col0 {\n",
-=======
-       "#T_fca31 th {\n",
-       "  text-align: center;\n",
-       "}\n",
-       "#T_fca31_row0_col0 {\n",
->>>>>>> cc97eb15
        "  inline-size: 700px;\n",
        "  overflow-wrap: break-word;\n",
        "  text-align: center;\n",
@@ -96,42 +85,24 @@
        "  font-size: 15px;\n",
        "}\n",
        "</style>\n",
-<<<<<<< HEAD
        "<table id=\"T_eea77\">\n",
        "  <thead>\n",
        "    <tr>\n",
        "      <th id=\"T_eea77_level0_col0\" class=\"col_heading level0 col0\" >Makes</th>\n",
-=======
-       "<table id=\"T_fca31\">\n",
-       "  <thead>\n",
-       "    <tr>\n",
-       "      <th id=\"T_fca31_level0_col0\" class=\"col_heading level0 col0\" >Makes</th>\n",
->>>>>>> cc97eb15
        "    </tr>\n",
        "  </thead>\n",
        "  <tbody>\n",
        "    <tr>\n",
-<<<<<<< HEAD
        "      <td id=\"T_eea77_row0_col0\" class=\"data row0 col0\" >Jeep, Land Rover, Subaru, Mazda, Alfa Romeo, BMW, Hyundai, Chevrolet, Lexus, Cadillac, Chrysler, Dodge, Mercedes-Benz, Nissan, Honda, Kia, Ford, Lincoln, Audi, Jaguar, Volkswagen, RAM, Porsche, Toyota, INFINITI, GMC, Acura, Maserati, FIAT, Volvo, Mitsubishi, Buick, Mercury, Scion, Saab, MINI, Ferrari, Genesis, Saturn, Bentley, Suzuki, Tesla, Fisker, Pontiac, Lamborghini, smart, Hummer, Rolls-Royce, Lotus, Spyker, McLaren, Aston Martin, Kaiser, Oldsmobile, Maybach, Freightliner, Karma, Isuzu, Plymouth, Shelby, Triumph, MG, Pagani, Datsun, Studebaker, AM General, Austin-Healey, AMC, Hudson, Willys, Pininfarina, Sunbeam, Geo, Opel, SRT, Edsel, VPG, Eagle, Bugatti, Daewoo, Hillman, Austin, Morris, Packard, Humber, DeTomaso, International Harvester, Ariel, DeSoto, Allard, Bricklin, DeLorean, Nash, Clenet, Mobility Ventures, Franklin, Jensen, Saleen, Koenigsegg, Rover, Infiniti, Other, Fiat, Smart, Mercedes-AMG, Polestar, Daihatsu, Austin Healey, Peugeot, Renault</td>\n",
-=======
-       "      <td id=\"T_fca31_row0_col0\" class=\"data row0 col0\" >Jeep, Land Rover, Subaru, Mazda, Alfa Romeo, BMW, Hyundai, Chevrolet, Lexus, Cadillac, Chrysler, Dodge, Mercedes-Benz, Nissan, Honda, Kia, Ford, Lincoln, Audi, Jaguar, Volkswagen, RAM, Porsche, Toyota, INFINITI, GMC, Acura, Maserati, FIAT, Volvo, Mitsubishi, Buick, Mercury, Scion, Saab, MINI, Ferrari, Genesis, Saturn, Bentley, Suzuki, Tesla, Fisker, Pontiac, Lamborghini, smart, Hummer, Rolls-Royce, Lotus, Spyker, McLaren, Aston Martin, Kaiser, Oldsmobile, Maybach, Freightliner, Karma, Isuzu, Plymouth, Shelby, Triumph, MG, Pagani, Datsun, Studebaker, AM General, Austin-Healey, AMC, Hudson, Willys, Pininfarina, Sunbeam, Geo, Opel, SRT, Edsel, VPG, Eagle, Bugatti, Daewoo, Hillman, Austin, Morris, Packard, Humber, DeTomaso, International Harvester, Ariel, DeSoto, Allard, Bricklin, DeLorean, Nash, Clenet, Mobility Ventures, Franklin, Jensen, Saleen, Koenigsegg, Rover, Infiniti, Other, Fiat, Smart, Mercedes-AMG, Polestar, Daihatsu, Austin Healey, Peugeot, Renault</td>\n",
->>>>>>> cc97eb15
        "    </tr>\n",
        "  </tbody>\n",
        "</table>\n"
       ],
       "text/plain": [
-<<<<<<< HEAD
        "<pandas.io.formats.style.Styler at 0x19d11ba8490>"
       ]
      },
      "execution_count": 4,
-=======
-       "<pandas.io.formats.style.Styler at 0x20cd6ca71f0>"
-      ]
-     },
-     "execution_count": 25,
->>>>>>> cc97eb15
      "metadata": {},
      "output_type": "execute_result"
     }
